# Copyright (c) Facebook, Inc. and its affiliates.
#
# This source code is licensed under the MIT license found in the
# LICENSE file in the root directory of this source tree.

import math

from fairseq import utils

from . import FairseqCriterion, register_criterion
import torch
import torch.nn.functional as F


def label_smoothed_nll_loss(lprobs, target, epsilon, ignore_index=None, reduce=True):
    if target.dim() == lprobs.dim() - 1:
        target = target.unsqueeze(-1)
    nll_loss = -lprobs.gather(dim=-1, index=target)
    smooth_loss = -lprobs.sum(dim=-1, keepdim=True)
    if ignore_index is not None:
        non_pad_mask = target.ne(ignore_index)
        nll_loss = nll_loss[non_pad_mask]
        smooth_loss = smooth_loss[non_pad_mask]
    else:
        nll_loss = nll_loss.squeeze(-1)
        smooth_loss = smooth_loss.squeeze(-1)
    if reduce:
        nll_loss = nll_loss.sum()
        smooth_loss = smooth_loss.sum()
    eps_i = epsilon / lprobs.size(-1)
    loss = (1. - epsilon) * nll_loss + eps_i * smooth_loss
    return loss, nll_loss


@register_criterion('vqvae_label_smoothed_cross_entropy')
class VQVAELabelSmoothedCrossEntropyCriterion(FairseqCriterion):

    def __init__(self, args, task):
        super().__init__(args, task)
        self.eps = args.label_smoothing
        self.commitment_cost = args.commitment_cost
        self.commit_warm_up_steps = args.commitment_cost_warm_up_steps
        self.commit_anneal_steps = args.commitment_cost_anneal_steps
        self.updates = 0
        self.latent_k = args.bottom_latent_k
        self.word_predict_loss_weight = getattr(args, 'aug_loss_weight', 0)

<<<<<<< HEAD
=======
        self.at_prior_loss_start_steps = getattr(args, 'at_prior_loss_start_steps', 0)
        self.at_prior_loss_anneal_steps = getattr(args, 'at_prior_loss_anneal_steps', 0)
        self.at_prior_loss_min_weight = getattr(args, 'at_prior_loss_min_weight', 0)
        self.at_prior_loss_max_weight = getattr(args, 'at_prior_loss_max_weight', 0)
>>>>>>> 588722d0
        self.world_size = args.distributed_world_size

    @staticmethod
    def add_args(parser):
        """Add criterion-specific arguments to the parser."""
        # fmt: off
        parser.add_argument('--label-smoothing', default=0., type=float, metavar='D',
                            help='epsilon for label smoothing, 0 means no label smoothing')
        parser.add_argument('--commitment-cost', default=0.25, type=float,
                            help="weight of commitment cost between E(x) and sg(e)")
        parser.add_argument('--commitment-cost-warm-up-steps', default=0, type=float)
        parser.add_argument('--commitment-cost-anneal-steps', default=0, type=float)
        # fmt: on

    def get_commitment_weight(self):
        if self.updates <= self.commit_warm_up_steps:
            return self.commitment_cost
        elif self.commit_anneal_steps == 0:
            return self.commitment_cost
        else:
            return self.commitment_cost * min((self.updates - self.commit_warm_up_steps) / self.commit_anneal_steps, 1.0)

    def get_at_prior_loss_weight(self):
        if self.updates <= self.at_prior_loss_start_steps:
            return 0.
        else:
            increase_steps = min((self.updates - self.at_prior_loss_start_steps), self.at_prior_loss_anneal_steps) * 1.0
            return min(self.at_prior_loss_max_weight, self.at_prior_loss_min_weight + increase_steps/self.at_prior_loss_anneal_steps)

    def forward(self, model, sample, reduce=True):
        """Compute the loss for the given sample.

        Returns a tuple with three elements:
        1) the loss
        2) the sample size, which is used as the denominator for the gradient
        3) logging outputs to display while training
        """
        # what is the sample size is different for different losses?

        shifted_src_tokens, lengths, target_tokens = sample['net_input']['src_tokens'], \
                                                     sample['net_input']['src_lengths'], sample['target']
        #  logits, diff, quantize_stats, mask.sum().type_as(diff), codes, quantize_out['word_predict']
        net_output = model(shifted_src_tokens, lengths, target_tokens, self.updates)
        loss, nll_loss = self.compute_loss(model, net_output, sample, reduce=reduce)  # loss is the sum loss over tokens
        commit_weight = self.get_commitment_weight()

        commitment_loss = commit_weight * net_output[1]  # this is the mean loss over latent dimensions
        sample_size = sample['target'].size(0) if self.args.sentence_avg else sample['ntokens']

        commitment_loss = commitment_loss * sample_size * self.world_size
        loss = loss + commitment_loss

        word_predict = net_output[5]
        if word_predict is not None:
            word_predict_loss = self.compute_cross_entropy(word_predict, sample, reduce=reduce)  # loss is the sum loss over tokens
            loss += self.word_predict_loss_weight * word_predict_loss

        code_prior = net_output[6]
        code_prior_logits, code_prior_gold = code_prior['code_prior_logits'], code_prior['code_prior_gold']
        if code_prior_logits is not None and code_prior_gold is not None:
            code_prior_loss, code_prior_nll_loss = self.compute_xet_loss(code_prior_logits, code_prior_gold, model.bottom_quantizer.n_embed)
            actual_codes = net_output[3]
            batch_size = sample['target'].size(0)
            code_prior_loss = code_prior_loss / (actual_codes - batch_size) * sample_size * self.world_size
            code_prior_nll_loss = code_prior_nll_loss / (actual_codes - batch_size) * sample_size * self.world_size
            loss += self.get_at_prior_loss_weight() * code_prior_loss

        # nll_loss is sum over all the tokens/sentences
        true_nll_loss = nll_loss + math.log(self.latent_k) * net_output[3]  # net_output[3] is the actual number of codes

        quantize_stats = {k: utils.item(v.data) if not isinstance(v, int) else v for k, v in net_output[2].items()}
        logging_output = {
            'loss': utils.item(loss.data) if reduce else loss.data,
            'nll_loss': utils.item(nll_loss.data) if reduce else nll_loss.data,
            'commit_loss': utils.item(commitment_loss.data),
            'true_nll_loss': utils.item(true_nll_loss.data),
            'ntokens': sample['ntokens'],
            'nsentences': sample['target'].size(0),
            'sample_size': sample_size,
            'code_num': utils.item(net_output[3].data),
        }

        if word_predict is not None:
            logging_output['word_nll_loss'] = utils.item(word_predict_loss.data) if reduce else word_predict_loss.data

        if code_prior_logits is not None and code_prior_gold is not None:
            logging_output['code_prior_loss'] = utils.item(code_prior_loss.data) if reduce else code_prior_loss.data
            logging_output['code_prior_nll_loss'] = utils.item(code_prior_nll_loss.data) if reduce else code_prior_nll_loss.data

        if not self.training:
            codes = net_output[4]['bottom_codes']  # B x T
            # logging_output['unique_codes'] = torch.unique(codes)
            logging_output['unique_codes'] = len(torch.unique(codes))

        logging_output.update(quantize_stats)
        if self.training:
            self.updates += 1
        return loss, sample_size, logging_output

    def compute_loss(self, model, net_output, sample, reduce=True):
        lprobs = model.get_normalized_probs(net_output, log_probs=True)
        lprobs = lprobs.view(-1, lprobs.size(-1))
        target = model.get_targets(sample, net_output).view(-1, 1)
        loss, nll_loss = label_smoothed_nll_loss(
            lprobs, target, self.eps, ignore_index=self.padding_idx, reduce=reduce,
        )
        return loss, nll_loss

<<<<<<< HEAD
    def compute_label_smooth_loss(self, logits, gold, padding_idx, reduce=True):
        lprobs = utils.log_softmax(logits, dim=-1)
        lprobs = lprobs.view(-1, lprobs.size(-1))
        target = gold.contiguous().view(-1, 1)
        loss, nll_loss = label_smoothed_nll_loss(
            lprobs, target, self.eps, ignore_index=padding_idx, reduce=reduce,
        )
        return loss, nll_loss
=======
    def compute_xet_loss(self, logits, gold, padding_idx, reduce=True):
        lprobs = utils.log_softmax(logits, dim=-1)
        lprobs = lprobs.view(-1, lprobs.size(-1))
        target = gold.contiguous().view(-1)
        loss = F.nll_loss(
            lprobs,
            target,
            ignore_index=padding_idx,
            reduction='sum' if reduce else 'none',
        )
        return loss, loss
>>>>>>> 588722d0

    def compute_cross_entropy(self, logits, sample, reduce=True):
        lprobs = utils.log_softmax(logits, dim=-1, onnx_trace=False)
        lprobs = lprobs.view(-1, lprobs.size(-1))
        target = sample['target'].view(-1)
        loss = F.nll_loss(
            lprobs,
            target,
            ignore_index=self.padding_idx,
            reduction='sum' if reduce else 'none',
        )
        return loss

    @staticmethod
    def aggregate_logging_outputs(logging_outputs):
        """Aggregate logging outputs from data parallel training."""
        ntokens = sum(log.get('ntokens', 0) for log in logging_outputs)
        nsentences = sum(log.get('nsentences', 0) for log in logging_outputs)
        sample_size = sum(log.get('sample_size', 0) for log in logging_outputs)
        code_num = sum(log.get('code_num', 0) for log in logging_outputs)

        results = {
            'loss': sum(log.get('loss', 0) for log in logging_outputs) / sample_size if sample_size > 0 else 0.,
            'nll_loss': sum(log.get('nll_loss', 0) for log in logging_outputs) / ntokens / math.log(2) if ntokens > 0 else 0.,
            'commit_loss': sum(log.get('commit_loss', 0) for log in logging_outputs) / len(logging_outputs) / sample_size if sample_size > 0 else 0.,
            'true_nll_loss': sum(log.get('true_nll_loss', 0) for log in logging_outputs) / ntokens / math.log(2) if ntokens > 0 else 0.,
            'ntokens': ntokens,
            'nsentences': nsentences,
            'sample_size': sample_size,
            'code_num': code_num / len(logging_outputs),
        }

        if len(logging_outputs) > 0 and 'word_nll_loss' in logging_outputs[0]:
            results['word_nll_loss'] = sum(log.get('word_nll_loss', 0) for log in logging_outputs) / ntokens / math.log(2) if ntokens > 0 else 0.

        if len(logging_outputs) > 0 and 'unique_codes' in logging_outputs[0]:
            codes = sum(log.get('unique_codes', 0) for log in logging_outputs) / len(logging_outputs)
            results['unique_codes'] = codes
<<<<<<< HEAD
=======

        if len(logging_outputs) > 0 and 'code_prior_loss' in logging_outputs[0]:
            results['code_prior_loss'] = sum(log.get('code_prior_loss', 0) for log in logging_outputs) / len(logging_outputs) \
                                         / sample_size if sample_size > 0 else 0.
            results['code_prior_nll_loss'] = sum(log.get('code_prior_nll_loss', 0) for log in logging_outputs) / len(logging_outputs) \
                                             / ntokens / math.log(2) if ntokens > 0 else 0.
>>>>>>> 588722d0

        if len(logging_outputs) > 0:
            for k in logging_outputs[0].keys():
                if k not in results:
                    results[k] = sum(log.get(k, 0) for log in logging_outputs) / len(logging_outputs)

        return results<|MERGE_RESOLUTION|>--- conflicted
+++ resolved
@@ -45,13 +45,11 @@
         self.latent_k = args.bottom_latent_k
         self.word_predict_loss_weight = getattr(args, 'aug_loss_weight', 0)
 
-<<<<<<< HEAD
-=======
         self.at_prior_loss_start_steps = getattr(args, 'at_prior_loss_start_steps', 0)
         self.at_prior_loss_anneal_steps = getattr(args, 'at_prior_loss_anneal_steps', 0)
         self.at_prior_loss_min_weight = getattr(args, 'at_prior_loss_min_weight', 0)
         self.at_prior_loss_max_weight = getattr(args, 'at_prior_loss_max_weight', 0)
->>>>>>> 588722d0
+
         self.world_size = args.distributed_world_size
 
     @staticmethod
@@ -160,16 +158,6 @@
         )
         return loss, nll_loss
 
-<<<<<<< HEAD
-    def compute_label_smooth_loss(self, logits, gold, padding_idx, reduce=True):
-        lprobs = utils.log_softmax(logits, dim=-1)
-        lprobs = lprobs.view(-1, lprobs.size(-1))
-        target = gold.contiguous().view(-1, 1)
-        loss, nll_loss = label_smoothed_nll_loss(
-            lprobs, target, self.eps, ignore_index=padding_idx, reduce=reduce,
-        )
-        return loss, nll_loss
-=======
     def compute_xet_loss(self, logits, gold, padding_idx, reduce=True):
         lprobs = utils.log_softmax(logits, dim=-1)
         lprobs = lprobs.view(-1, lprobs.size(-1))
@@ -181,7 +169,6 @@
             reduction='sum' if reduce else 'none',
         )
         return loss, loss
->>>>>>> 588722d0
 
     def compute_cross_entropy(self, logits, sample, reduce=True):
         lprobs = utils.log_softmax(logits, dim=-1, onnx_trace=False)
@@ -220,15 +207,12 @@
         if len(logging_outputs) > 0 and 'unique_codes' in logging_outputs[0]:
             codes = sum(log.get('unique_codes', 0) for log in logging_outputs) / len(logging_outputs)
             results['unique_codes'] = codes
-<<<<<<< HEAD
-=======
 
         if len(logging_outputs) > 0 and 'code_prior_loss' in logging_outputs[0]:
             results['code_prior_loss'] = sum(log.get('code_prior_loss', 0) for log in logging_outputs) / len(logging_outputs) \
                                          / sample_size if sample_size > 0 else 0.
             results['code_prior_nll_loss'] = sum(log.get('code_prior_nll_loss', 0) for log in logging_outputs) / len(logging_outputs) \
                                              / ntokens / math.log(2) if ntokens > 0 else 0.
->>>>>>> 588722d0
 
         if len(logging_outputs) > 0:
             for k in logging_outputs[0].keys():
